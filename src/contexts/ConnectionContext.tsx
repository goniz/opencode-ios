--- conflicted
+++ resolved
@@ -882,11 +882,7 @@
         }
       });
 
-<<<<<<< HEAD
-    } catch {
-=======
     } catch (error) {
->>>>>>> 5c98f82b
       // Silently handle event stream startup failure
       dispatch({ type: 'SET_STREAM_CONNECTED', payload: { connected: false } });
       
