import { useState, useEffect, useRef, useCallback } from 'react';
import { 
  Text, 
  View, 
  StyleSheet, 
  TouchableOpacity, 
  FlatList, 
  ActivityIndicator,
  KeyboardAvoidingView,
  Platform,
  Alert,
  SafeAreaView
} from 'react-native';
import { router, useLocalSearchParams } from 'expo-router';
import { Ionicons } from '@expo/vector-icons';
import { Image } from 'expo-image';
import { useConnection } from '../../src/contexts/ConnectionContext';
import { toast } from '../../src/utils/toast';
import { filterMessageParts } from '../../src/utils/messageFiltering';
import { MessageDecoration } from '../../src/components/chat/MessageDecoration';
import { MessageContent } from '../../src/components/chat/MessageContent';
import { MessageTimestamp } from '../../src/components/chat/MessageTimestamp';

import { ImageAwareTextInput } from '../../src/components/chat/ImageAwareTextInput';
import { ImagePreview } from '../../src/components/chat/ImagePreview';
import type { Message, Part, AssistantMessage } from '../../src/api/types.gen';
import { configProviders } from '../../src/api/sdk.gen';

interface MessageWithParts {
  info: Message;
  parts: Part[];
}

// Helper function to format large numbers in human-readable form (matches official OpenCode TUI)
function formatTokenCount(count: number): string {
  if (count >= 1000000) {
    const formatted = `${(count / 1000000).toFixed(1)}M`;
    return formatted.replace('.0M', 'M');
  } else if (count >= 1000) {
    const formatted = `${(count / 1000).toFixed(1)}K`;
    return formatted.replace('.0K', 'K');
  }
  return Math.floor(count).toString();
}

export default function ChatScreen() {
  const { sessionId } = useLocalSearchParams<{ sessionId?: string }>();
  const { 
    connectionStatus, 
    sessions,
    currentSession, 
    messages, 
    isLoadingMessages,
    isStreamConnected,
    isGenerating,
    lastError,
    clearError,
    loadMessages, 
    sendMessage,
    abortSession,
    setCurrentSession,
    client,
    latestProviderModel
  } = useConnection();
  
  const [inputText, setInputText] = useState('');
  const [selectedImages, setSelectedImages] = useState<string[]>([]);
  const [isSending, setIsSending] = useState(false);
  const [currentProvider, setCurrentProvider] = useState<string | null>(null);
  const [currentModel, setCurrentModel] = useState<{providerID: string, modelID: string} | null>(null);
  const [availableProviders, setAvailableProviders] = useState<{id: string, name: string}[]>([]);
  const [availableModels, setAvailableModels] = useState<{providerID: string, modelID: string, displayName: string, contextLimit: number}[]>([]);
  const [currentProviderModels, setCurrentProviderModels] = useState<{modelID: string, name: string}[]>([]);
   const [dismissedErrors, setDismissedErrors] = useState<Set<string>>(new Set());
   const [loadedSessionId, setLoadedSessionId] = useState<string | null>(null);
   const [isUserAtBottom, setIsUserAtBottom] = useState(true);
   const [shouldAutoScroll, setShouldAutoScroll] = useState(true);
   const [hasNewMessages, setHasNewMessages] = useState(false);
   const flatListRef = useRef<FlatList>(null);
   const scrollTimeoutRef = useRef<ReturnType<typeof setTimeout> | null>(null);

  // Handle session ID from navigation parameters
  useEffect(() => {
    if (sessionId && sessions.length > 0) {
      console.log('Chat screen - sessionId from params:', sessionId);
      const targetSession = sessions.find(s => s.id === sessionId);
      if (targetSession && (!currentSession || currentSession.id !== sessionId)) {
        console.log('Chat screen - Setting session from params:', targetSession.id, targetSession.title);
        setCurrentSession(targetSession);
      } else if (!targetSession) {
        console.warn('Chat screen - Session not found for ID:', sessionId);
      }
    }
  }, [sessionId, sessions, currentSession, setCurrentSession]);

  // Debug logging
  useEffect(() => {
    console.log('Chat screen - currentSession:', currentSession);
    console.log('Chat screen - sessions count:', sessions.length);
    console.log('Chat screen - connectionStatus:', connectionStatus);
    console.log('Chat screen - messages count:', messages.length);
    console.log('Chat screen - isStreamConnected:', isStreamConnected);
    console.log('Chat screen - sessionId param:', sessionId);
    console.log('🎯 Chat screen - isGenerating:', isGenerating);
  }, [currentSession, sessions, connectionStatus, messages.length, isStreamConnected, sessionId, isGenerating]);

  // Load available providers and models when connected
  useEffect(() => {
    const loadProvidersAndModels = async () => {
      if (connectionStatus === 'connected' && client) {
        try {
          const response = await configProviders({ client });
          if (response.data) {
            const providers: {id: string, name: string}[] = [];
            const models: {providerID: string, modelID: string, displayName: string, contextLimit: number}[] = [];
            
            // Extract providers and models
            response.data.providers.forEach(provider => {
              providers.push({
                id: provider.id,
                name: provider.name
              });
              
              Object.keys(provider.models).forEach(modelKey => {
                const model = provider.models[modelKey];
                models.push({
                  providerID: provider.id,
                  modelID: model.id,
                  displayName: `${provider.name} / ${model.name}`,
                  contextLimit: model.limit.context
                });
              });
            });
            
            setAvailableProviders(providers);
            setAvailableModels(models);
          }
        } catch (error) {
          console.error('Failed to load providers and models:', error);
          toast.showError('Failed to load providers and models', error instanceof Error ? error.message : 'Unknown error');
        }
      }
    };

    loadProvidersAndModels();
  }, [connectionStatus, client]);

  // Session-scoped provider and model selection - update when session or messages change
  useEffect(() => {
    // Only set model selection if we have providers and a current session
    if (availableProviders.length === 0 || !currentSession) {
      return;
    }

    // Find the last assistant message in the current session
    if (messages.length > 0) {
      const lastAssistantMessage = [...messages]
        .reverse()
        .find(msg => msg.info.role === 'assistant');

      // Type guard to ensure it's actually an AssistantMessage
      if (lastAssistantMessage && 
          'providerID' in lastAssistantMessage.info && 
          'modelID' in lastAssistantMessage.info) {
        const assistantMessage = lastAssistantMessage.info as AssistantMessage;
        
        if (assistantMessage.providerID && assistantMessage.modelID) {
          const providerExists = availableProviders.find(p => p.id === assistantMessage.providerID);
          if (providerExists) {
            console.log('🎯 Setting session-scoped model:', assistantMessage.providerID, assistantMessage.modelID, 'for session:', currentSession.id);
            setCurrentProvider(assistantMessage.providerID);
            setCurrentModel({
              providerID: assistantMessage.providerID,
              modelID: assistantMessage.modelID
            });
            return;
          }
        }
      }
    }
    
    // Fallback to latest provider/model from connection context if no messages in session
    if (latestProviderModel) {
      const providerExists = availableProviders.find(p => p.id === latestProviderModel.providerID);
      if (providerExists) {
        console.log('🎯 Using fallback model from context:', latestProviderModel.providerID, latestProviderModel.modelID);
        setCurrentProvider(latestProviderModel.providerID);
        setCurrentModel({
          providerID: latestProviderModel.providerID,
          modelID: latestProviderModel.modelID
        });
      }
    }
  }, [messages, availableProviders, currentSession, latestProviderModel]);

  // Update available models for current provider
  useEffect(() => {
    if (currentProvider && availableModels.length > 0) {
      const providerModels = availableModels
        .filter(model => model.providerID === currentProvider)
        .map(model => ({
          modelID: model.modelID,
          name: model.displayName.split(' / ')[1] // Extract just the model name
        }));
      setCurrentProviderModels(providerModels);
      
      // Only reset current model when provider changes if no model is set
      if (!currentModel || currentModel.providerID !== currentProvider) {
        setCurrentModel(null);
      }
    } else {
      setCurrentProviderModels([]);
    }
  }, [currentProvider, availableModels, currentModel]);



  // Reset model selection when session changes to ensure session-scoped selection
  useEffect(() => {
    if (currentSession && currentSession.id !== loadedSessionId) {
      console.log('🔄 Session changed, resetting model selection for session:', currentSession.id, currentSession.title);
      // Reset model selection so it gets set from the new session's messages
      setCurrentProvider(null);
      setCurrentModel(null);
    }
  }, [currentSession, loadedSessionId]);

  useEffect(() => {
    if (currentSession && currentSession.id !== loadedSessionId) {
      console.log('Loading messages for session:', currentSession.id, currentSession.title);
      setLoadedSessionId(currentSession.id);
      loadMessages(currentSession.id).catch(error => {
        console.error('Failed to load messages:', error);
        toast.showError('Failed to load messages', error instanceof Error ? error.message : 'Unknown error');
      });
    } else if (!currentSession) {
      console.log('No current session set');
      setLoadedSessionId(null);
    }
   }, [currentSession, currentSession?.id, loadMessages, loadedSessionId]);

   // Unified scrolling function with improved reliability
   const scrollToBottom = useCallback((animated = true, immediate = false) => {
     if (!flatListRef.current || !shouldAutoScroll) return;

     // Clear any existing timeout
     if (scrollTimeoutRef.current) {
       clearTimeout(scrollTimeoutRef.current);
     }

     const performScroll = () => {
       try {
         flatListRef.current?.scrollToEnd({ animated });
         setIsUserAtBottom(true);
       } catch (error) {
         console.warn('Failed to scroll to bottom:', error);
       }
     };

     if (immediate) {
       performScroll();
     } else {
       // Use a consistent delay for better reliability
       // Slightly longer delay for content changes to ensure rendering is complete
       scrollTimeoutRef.current = setTimeout(performScroll, 150);
     }
   }, [shouldAutoScroll]);

   // Handle scroll events to track user position
   const handleScroll = useCallback((event: { nativeEvent: { layoutMeasurement: { height: number }; contentOffset: { y: number }; contentSize: { height: number } } }) => {
     const { layoutMeasurement, contentOffset, contentSize } = event.nativeEvent;
     const isAtBottom = layoutMeasurement.height + contentOffset.y >= contentSize.height - 20; // 20px threshold

     setIsUserAtBottom(isAtBottom);
     setShouldAutoScroll(isAtBottom);
   }, []);

   // Manual scroll to bottom (for when user wants to return to latest messages)
   const scrollToBottomManual = useCallback(() => {
     setShouldAutoScroll(true);
     setHasNewMessages(false);
     scrollToBottom(true, true);
   }, [scrollToBottom]);

   // Auto-scroll to bottom when messages change
   useEffect(() => {
     if (messages.length > 0) {
       if (shouldAutoScroll) {
         scrollToBottom(true, false);
         setHasNewMessages(false);
       } else {
         // User is not at bottom, show new messages indicator
         setHasNewMessages(true);
       }
     }
   }, [messages, shouldAutoScroll, scrollToBottom]);

  // Generation state is now tracked by step-start/step-end SSE events in ConnectionContext

   // Scroll to newest message on session load
   useEffect(() => {
     if (currentSession && !isLoadingMessages && messages.length > 0 && shouldAutoScroll) {
       // Use immediate scroll for session load, then auto-scroll for new messages
       scrollToBottom(false, true);
     }
   }, [currentSession, isLoadingMessages, messages.length, shouldAutoScroll, scrollToBottom]);

   // Debug logging for selected images
   useEffect(() => {
     console.log('Selected images changed:', selectedImages);
   }, [selectedImages]);

   // Cleanup scroll timeout on unmount
   useEffect(() => {
     return () => {
       if (scrollTimeoutRef.current) {
         clearTimeout(scrollTimeoutRef.current);
       }
     };
   }, []);

  const handleImageSelected = useCallback((imageUri: string) => {
    console.log('Image selected:', imageUri);
    setSelectedImages(prev => {
      const newImages = [...prev, imageUri];
      console.log('Updated selected images:', newImages);
      return newImages;
    });
  }, []);

  const handleRemoveImage = useCallback((index: number) => {
    setSelectedImages(prev => prev.filter((_, i) => i !== index));
  }, []);

  const handleDismissError = useCallback(() => {
    if (lastError) {
      setDismissedErrors(prev => new Set(prev).add(lastError));
      clearError();
    }
  }, [lastError, clearError]);

   const handleInterrupt = useCallback(async () => {
     if (currentSession && isGenerating) {
       console.log('Interrupting session:', currentSession.id);
       try {
         const success = await abortSession(currentSession.id);
         if (success) {
           console.log('Generation interrupted successfully');
         } else {
           console.error('Failed to interrupt generation');
         }
       } catch (error) {
         console.error('Failed to interrupt session:', error);
       }
     }
   }, [currentSession, isGenerating, abortSession]);

   const handleSendMessage = async () => {
    console.log('handleSendMessage called', {
      inputText: inputText.trim(),
      selectedImagesCount: selectedImages.length,
      currentSession: currentSession?.id,
      isSending,
      currentModel
    });

    if ((!inputText.trim() && selectedImages.length === 0) || !currentSession || isSending) {
      console.log('Early return due to validation');
      return;
    }

    if (!currentModel?.providerID || !currentModel?.modelID) {
      console.log('No model selected');
      toast.showError('Select Model', 'Please select a provider and model before sending a message');
      return;
    }

    const messageText = inputText.trim();
    const imagesToSend = [...selectedImages];
    
    console.log('Sending message:', { messageText, imagesToSend });
    
    setInputText('');
    setSelectedImages([]);
    setIsSending(true);

    try {
       sendMessage(
         currentSession.id,
         messageText,
         currentModel.providerID,
         currentModel.modelID,
         imagesToSend
       );
       console.log('Message queued successfully');
       // Scroll to bottom after sending (will be handled by messages change effect)
    } catch (error) {
      console.error('Failed to send message:', error);
      const errorMsg = error instanceof Error ? error.message : 'Failed to send message';
      toast.showError('Failed to send message', errorMsg);
      // Restore the input text and images if sending failed
      setInputText(messageText);
      setSelectedImages(imagesToSend);
    } finally {
      setIsSending(false);
    }
  };

const renderMessage = ({ item, index }: { item: MessageWithParts; index: number }) => {
    // Filter parts using the existing filtering logic
    const { filteredParts, hasContent } = (() => {
      const filtered = filterMessageParts(item.parts);
      return {
        filteredParts: filtered,
        hasContent: filtered.length > 0
      };
    })();
    
    const isAssistant = item.info.role === 'assistant';
    const isUser = item.info.role === 'user';
    const isStreaming = isAssistant && !hasContent && isStreamConnected;
    const hasError = isAssistant && 'error' in item.info && item.info.error;
    // const isLastMessage = index === messages.length - 1;
    
    // Handle error state
    if (hasError && 'error' in item.info) {
      const assistantInfo = item.info as AssistantMessage;
      const error = assistantInfo.error!;
      
      return (
        <View style={styles.messageContainer}>
          <View style={[styles.twoColumnLayout, isUser && styles.userMessageContainer]}>
            <MessageDecoration 
              role={item.info.role} 
              isFirstPart={true}
              isLastPart={true}
            />
            <View style={styles.contentColumn}>
              <View style={styles.errorContainer}>
                <View style={styles.errorHeader}>
                  <Ionicons name="warning-outline" size={20} color="#ef4444" />
                  <Text style={styles.errorTitle}>
                    {error.name === 'ProviderAuthError' ? 'Authentication Error' :
                     error.name === 'MessageOutputLengthError' ? 'Output Length Error' :
                     error.name === 'MessageAbortedError' ? 'Message Aborted' :
                     'Unknown Error'}
                  </Text>
                </View>
                <Text style={styles.errorMessage}>
                  {error.name === 'ProviderAuthError' && 'data' in error ? error.data.message :
                   error.name === 'UnknownError' && 'data' in error ? error.data.message :
                   error.name === 'MessageAbortedError' ? 'The message was aborted before completion.' :
                   error.name === 'MessageOutputLengthError' ? 'The response exceeded the maximum length limit.' :
                   'An unexpected error occurred.'}
                </Text>
              </View>
              <MessageTimestamp 
                timestamp={item.info.time.created}
                compact={true}
              />
            </View>
          </View>
        </View>
      );
    }

    // Handle queued state (messages waiting to be processed)
    const isQueued = isUser && isGenerating && index === messages.length - 1;
    
    if (isQueued) {
      return (
        <View style={styles.messageContainer}>
          <View style={[styles.twoColumnLayout, styles.userMessageContainer]}>
            <MessageDecoration 
              role={item.info.role} 
              isFirstPart={true}
              isLastPart={true}
            />
            <View style={[styles.contentColumn, styles.userContentColumn]}>
              <View style={styles.userMessageBubble}>
                <View style={styles.queuedMessageContainer}>
                  <ActivityIndicator size="small" color="#9ca3af" style={styles.queuedSpinner} />
                  <Text style={styles.queuedMessageText}>
                    Queued...
                  </Text>
                </View>
              </View>
              <MessageTimestamp 
                timestamp={item.info.time.created}
                compact={true}
              />
            </View>
          </View>
        </View>
      );
    }

    // Handle streaming state
    if (isStreaming) {
      return (
        <View style={styles.messageContainer}>
          <View style={[styles.twoColumnLayout, isUser && styles.userMessageContainer]}>
            <MessageDecoration 
              role={item.info.role} 
              isFirstPart={true}
              isLastPart={true}
            />
            <View style={styles.contentColumn}>
              <View style={styles.streamingContainer}>
                <ActivityIndicator size="small" color="#9ca3af" />
                <Text style={[styles.messageText, styles.assistantText, styles.streamingText]}>
                  Generating...
                </Text>
              </View>
            </View>
          </View>
        </View>
      );
    }

    // Handle empty content (fallback for user messages without parts)
    if (filteredParts.length === 0 && item.info.role === 'user') {
      return (
        <View style={styles.messageContainer}>
          <View style={[styles.twoColumnLayout, styles.userMessageContainer]}>
            <MessageDecoration 
              role={item.info.role} 
              isFirstPart={true}
              isLastPart={true}
            />
            <View style={[styles.contentColumn, styles.userContentColumn]}>
              <View style={styles.userMessageBubble}>
                <Text style={styles.userMessageText}>
                  User message
                </Text>
              </View>
              <MessageTimestamp 
                timestamp={item.info.time.created}
                compact={true}
              />
            </View>
          </View>
        </View>
      );
    }

    // Render each part as a separate row in the two-column layout
    return (
      <View style={styles.messageContainer}>
        {filteredParts.map((part, partIndex) => {
          const isFirstPart = partIndex === 0;
          const isLastPart = partIndex === filteredParts.length - 1;
          
          if (isUser) {
            return (
              <View key={`${item.info.id}-${index}-part-${partIndex}`} style={styles.userMessageRow}>
                {/* Render different content based on part type */}
                {part.type === 'text' && (
                  <View style={styles.userMessageBubble}>
                    <Text style={styles.userMessageText}>
                      {part.text || ''}
                    </Text>
                  </View>
                )}
                {part.type === 'file' && (
                  <View style={styles.userFileContainer}>
                    <View style={styles.userFileHeader}>
                      <Text style={styles.userFileIcon}>📄</Text>
                      <Text style={styles.userFileName}>
                        {part.filename || 'Unknown file'}
                      </Text>
                    </View>
                    {/* Show image preview if it's an image file */}
                    {part.url && part.mime?.startsWith('image/') && (
                      <Image
                        source={{ uri: part.url }}
                        style={styles.userImagePreview}
                        contentFit="cover"
                      />
                    )}
                  </View>
                )}
                {/* Handle other part types */}
                {part.type !== 'text' && part.type !== 'file' && (
                  <View style={styles.userMessageBubble}>
                    <Text style={styles.userMessageText}>
                      {part.type} content
                    </Text>
                  </View>
                )}
                {isLastPart && (
                  <MessageTimestamp 
                    timestamp={item.info.time.created}
                    compact={true}
                  />
                )}
              </View>
            );
          } else {
            return (
              <View key={`${item.info.id}-${index}-part-${partIndex}`} style={styles.twoColumnLayout}>
                <MessageDecoration 
                  role={item.info.role}
                  part={part}
                  isFirstPart={isFirstPart}
                  isLastPart={isLastPart}
                  providerID={item.info.role === 'assistant' ? (item.info as AssistantMessage).providerID : undefined}
                  modelID={item.info.role === 'assistant' ? (item.info as AssistantMessage).modelID : undefined}
                />
                <View style={styles.contentColumn}>
                  <MessageContent 
                    role={item.info.role}
                    part={part}
                    isLast={index === messages.length - 1}
                    partIndex={partIndex}
                    totalParts={filteredParts.length}
                    messageId={item.info.id}
                  />
                  {isLastPart && (
                    <MessageTimestamp 
                      timestamp={item.info.time.created}
                      compact={true}
                    />
                  )}
                </View>
              </View>
            );
          }
        })}
      </View>
    );
  };

  if (connectionStatus !== 'connected') {
    return (
      <View style={styles.container}>
        <View style={styles.emptyStateContainer}>
          <Ionicons name="cloud-offline-outline" size={64} color="#6b7280" style={styles.icon} />
          <Text style={styles.title}>No Connection</Text>
          <Text style={styles.subtitle}>Connect to a server to start chatting</Text>
          <TouchableOpacity style={styles.connectButton} onPress={() => router.push('/(tabs)')}>
            <Text style={styles.connectButtonText}>Go to Connect</Text>
          </TouchableOpacity>
        </View>
      </View>
    );
  }

  if (!currentSession) {
    return (
      <View style={styles.container}>
        <View style={styles.emptyStateContainer}>
          <Ionicons name="chatbubbles-outline" size={64} color="#6b7280" style={styles.icon} />
          <Text style={styles.title}>No Session Selected</Text>
          <Text style={styles.subtitle}>
            {sessions.length === 0 
              ? "Create your first chat session to get started" 
              : "Select a session from the Sessions tab to continue chatting"
            }
          </Text>
          <TouchableOpacity style={styles.connectButton} onPress={() => router.push('/(tabs)/sessions')}>
            <Text style={styles.connectButtonText}>Go to Sessions</Text>
          </TouchableOpacity>
        </View>
      </View>
    );
  }

  // Calculate tokens and cost following official OpenCode TUI implementation
  let totalTokens = 0;
  let totalCost = 0;
  
  // Iterate forward through messages (like official implementation)
  for (const msg of messages) {
    if (msg.info.role === 'assistant' && 'tokens' in msg.info && msg.info.tokens) {
      const assistant = msg.info as AssistantMessage;
      const usage = assistant.tokens;
      
      // Sum cost from all assistant messages
      totalCost += assistant.cost || 0;
      
      // Overwrite tokens with each message that has output > 0 (like official implementation)
      if (usage && usage.output > 0) {
        if (assistant.summary) {
          totalTokens = usage.output || 0;
          continue; // Skip to next message for summary
        }
        totalTokens = (usage.input || 0) + 
                     (usage.cache?.write || 0) + 
                     (usage.cache?.read || 0) + 
                     (usage.output || 0) + 
                     (usage.reasoning || 0);
      }
    }
  }

  // Get the current model's context limit
  const currentModelInfo = currentModel && availableModels.length > 0 
    ? availableModels.find(m => m.providerID === currentModel.providerID && m.modelID === currentModel.modelID)
    : null;

  // Check if current model is a subscription model (cost is 0 for both input and output)
  const isSubscriptionModel = currentModelInfo && 
    availableModels.length > 0 &&
    // We'd need to check the model's cost structure, but for now assume non-subscription
    false;
  
  const contextInfo = currentModelInfo && totalTokens > 0 
    ? {
        currentTokens: totalTokens,
        maxTokens: currentModelInfo.contextLimit,
        percentage: Math.floor((totalTokens / currentModelInfo.contextLimit) * 100),
        sessionCost: totalCost,
        isSubscriptionModel,
      }
    : null;

  // Debug logging to help identify the discrepancy
  if (contextInfo && totalTokens > 99000 && totalTokens < 100000) {
    console.log('🔍 Token Debug:', {
      totalTokens,
      contextLimit: currentModelInfo?.contextLimit,
      percentage: contextInfo.percentage,
      modelID: currentModel?.modelID,
      providerID: currentModel?.providerID,
      formattedTokens: formatTokenCount(totalTokens)
    });
  }

  return (
    <KeyboardAvoidingView 
      style={styles.container} 
      behavior={Platform.OS === 'ios' ? 'padding' : 'height'}
      keyboardVerticalOffset={Platform.OS === 'ios' ? 20 : 0}
    >
      <SafeAreaView style={styles.container}>
         <View style={styles.header}>
          <Text style={styles.title}>{currentSession.title}</Text>
          <View style={styles.headerBottom}>
            {connectionStatus === 'connected' && (
              <View style={[styles.streamStatus, !isStreamConnected && styles.streamStatusOffline]}>
                <View style={[styles.streamIndicator, !isStreamConnected && styles.streamIndicatorOffline]} />
                <Text style={[styles.streamText, !isStreamConnected && styles.streamTextOffline]}>
                  {isStreamConnected ? 'Live' : 'Offline'}
                </Text>
              </View>
            )}
            <TouchableOpacity onPress={() => {
              if (availableProviders.length > 0) {
                Alert.alert(
                  'Select Provider',
                  'Choose a provider for this conversation',
                  [
                    ...availableProviders.map(provider => ({
                      text: provider.name,
                      onPress: () => setCurrentProvider(provider.id)
                    })),
                    { text: 'Cancel', style: 'cancel' }
                  ]
                );
              }
            }}>
              <View style={styles.providerSelector}>
                <Text style={styles.providerSelectorText} numberOfLines={1}>
                  {currentProvider ? 
                    availableProviders.find(p => p.id === currentProvider)?.name || currentProvider : 
                    'Select Provider'}
                </Text>
              </View>
            </TouchableOpacity>
            
            {currentProvider && (
              <TouchableOpacity onPress={() => {
                if (currentProviderModels.length > 0) {
                  Alert.alert(
                    'Select Model',
                    'Choose a model for this conversation',
                    [
                      ...currentProviderModels.map(model => ({
                        text: model.name,
                        onPress: () => setCurrentModel({
                          providerID: currentProvider,
                          modelID: model.modelID
                        })
                      })),
                      { text: 'Cancel', style: 'cancel' }
                    ]
                  );
                }
              }}>
                <View style={styles.modelSelector}>
                  <Text style={styles.modelSelectorText} numberOfLines={1}>
                    {currentModel ? 
                      currentProviderModels.find(m => m.modelID === currentModel.modelID)?.name || currentModel.modelID : 
                      'Select Model'}
                  </Text>
                </View>
              </TouchableOpacity>
            )}
            
            {/* Compact generating indicator */}
            {isGenerating && (
              <View style={styles.generatingContainer}>
                <ActivityIndicator size="small" color="#f59e0b" style={styles.generatingSpinner} />
                <Text style={styles.generatingText}>Generating...</Text>
              </View>
            )}

            {/* Context window usage and cost information on same line */}
            {contextInfo && !isGenerating && (
              <View style={styles.tokenInfoInline}>
                <Text style={styles.tokenInfoValue}>
                  {contextInfo.isSubscriptionModel 
                    ? `${formatTokenCount(contextInfo.currentTokens)}/${contextInfo.percentage}%`
                    : `${formatTokenCount(contextInfo.currentTokens)}/${contextInfo.percentage}% ($${contextInfo.sessionCost.toFixed(2)})`
                  }
                </Text>
              </View>
            )}
          </View>
        </View>

        {lastError && !dismissedErrors.has(lastError) && (
          <View style={styles.sessionErrorBanner}>
            <Ionicons name="warning-outline" size={20} color="#ef4444" />
            <View style={styles.sessionErrorContent}>
              <Text style={styles.sessionErrorTitle}>Connection Error</Text>
              <Text style={styles.sessionErrorText}>{lastError}</Text>
            </View>
            <TouchableOpacity style={styles.sessionErrorDismiss} onPress={handleDismissError}>
              <Ionicons name="close" size={20} color="#6b7280" />
            </TouchableOpacity>
          </View>
        )}

        {isLoadingMessages ? (
          <View style={styles.loadingContainer}>
            <ActivityIndicator size="large" color="#ffffff" />
            <Text style={styles.loadingText}>Loading messages...</Text>
          </View>
         ) : (
           <>
             <FlatList
               ref={flatListRef}
               data={messages}
               renderItem={renderMessage}
               keyExtractor={(item, index) => `${item.info.id}-${index}`}
               style={styles.messagesList}
               contentContainerStyle={styles.messagesContent}
               showsVerticalScrollIndicator={false}
               onScroll={handleScroll}
               scrollEventThrottle={16}
               onContentSizeChange={() => {
                 // Auto-scroll when content size changes (new messages)
                 if (shouldAutoScroll) {
                   scrollToBottom(true, false);
                 }
               }}
             />
             {/* New messages indicator */}
             {hasNewMessages && !isUserAtBottom && (
               <TouchableOpacity
                 style={styles.newMessagesIndicator}
                 onPress={scrollToBottomManual}
               >
                 <Ionicons name="chevron-down" size={16} color="#ffffff" />
                 <Text style={styles.newMessagesText}>New messages</Text>
               </TouchableOpacity>
             )}
           </>
         )}

        <ImagePreview 
          images={selectedImages}
          onRemoveImage={handleRemoveImage}
        />

        <View style={styles.inputContainer}>
          <ImageAwareTextInput
            style={styles.textInput}
            value={inputText}
            onChangeText={setInputText}
            onImageSelected={handleImageSelected}
            placeholder="Type a message..."
            placeholderTextColor="#6b7280"
            multiline
            maxLength={4000}
          />
          {isGenerating && (
            <TouchableOpacity
              style={styles.interruptButton}
              onPress={handleInterrupt}
            >
              <Ionicons name="stop" size={18} color="#ffffff" />
            </TouchableOpacity>
          )}
          <TouchableOpacity
            style={[styles.sendButton, ((!inputText.trim() && selectedImages.length === 0) || isSending) && styles.sendButtonDisabled]}
            onPress={() => {
              console.log('Send button pressed!', {
                hasText: !!inputText.trim(),
                imageCount: selectedImages.length,
                isSending,
                disabled: (!inputText.trim() && selectedImages.length === 0) || isSending
              });
              handleSendMessage();
            }}
            disabled={(!inputText.trim() && selectedImages.length === 0) || isSending}
          >
            {isSending ? (
              <ActivityIndicator size="small" color="#0a0a0a" />
            ) : (
              <Ionicons name="send" size={20} color="#0a0a0a" />
            )}
          </TouchableOpacity>
        </View>
      </SafeAreaView>
    </KeyboardAvoidingView>
  );
}

const styles = StyleSheet.create({
  container: {
    flex: 1,
    backgroundColor: '#0a0a0a',
  },
  emptyStateContainer: {
    flex: 1,
    alignItems: 'center',
    justifyContent: 'center',
    paddingHorizontal: 32,
  },
  header: {
    paddingHorizontal: 16,
    paddingTop: 12,
    paddingBottom: 12,
    borderBottomWidth: 1,
    borderBottomColor: '#2a2a2a',
  },
  headerBottom: {
    flexDirection: 'row',
    alignItems: 'center',
    marginTop: 4,
  },
  headerRight: {
    flexDirection: 'row',
    alignItems: 'center',
  },
  headerButton: {
    backgroundColor: '#1a1a1a',
    paddingHorizontal: 12,
    paddingVertical: 6,
    borderRadius: 8,
    borderWidth: 1,
    borderColor: '#2a2a2a',
    maxWidth: 150,
  },
  headerButtonText: {
    fontSize: 12,
    color: '#ffffff',
    fontWeight: '500',
  },
  streamStatus: {
    flexDirection: 'row',
    alignItems: 'center',
    paddingHorizontal: 6,
    paddingVertical: 2,
    backgroundColor: '#1a2e1a',
    borderRadius: 8,
  },
  streamStatusOffline: {
    backgroundColor: '#2a1a1a',
  },
  streamIndicator: {
    width: 6,
    height: 6,
    borderRadius: 3,
    backgroundColor: '#10b981',
    marginRight: 4,
  },
  streamIndicatorOffline: {
    backgroundColor: '#ef4444',
  },
  streamText: {
    fontSize: 10,
    color: '#10b981',
    fontWeight: '500',
  },
  streamTextOffline: {
    color: '#ef4444',
  },
  providerSelector: {
    backgroundColor: '#1a1a1a',
    paddingHorizontal: 8,
    paddingVertical: 4,
    borderRadius: 6,
    borderWidth: 1,
    borderColor: '#2a2a2a',
    marginLeft: 12,
    maxWidth: 100,
  },
  providerSelectorText: {
    fontSize: 11,
    color: '#ffffff',
    fontWeight: '500',
  },
  modelSelector: {
    backgroundColor: '#1a1a1a',
    paddingHorizontal: 8,
    paddingVertical: 4,
    borderRadius: 6,
    borderWidth: 1,
    borderColor: '#2a2a2a',
    marginLeft: 8,
    maxWidth: 120,
  },
  modelSelectorText: {
    fontSize: 11,
    color: '#ffffff',
    fontWeight: '500',
  },
title: {
    fontSize: 17,
    fontWeight: '600',
    color: '#ffffff',
    marginBottom: 4,
  },
  titleRow: {
    flexDirection: 'row',
    alignItems: 'center',
  },
  subtitle: {
    fontSize: 16,
    color: '#9ca3af',
    textAlign: 'center',
    marginBottom: 20,
  },
  icon: {
    marginBottom: 16,
  },
  connectButton: {
    backgroundColor: '#ffffff',
    paddingHorizontal: 24,
    paddingVertical: 12,
    borderRadius: 8,
    marginTop: 20,
  },
  connectButtonText: {
    color: '#0a0a0a',
    fontSize: 16,
    fontWeight: '600',
  },
  loadingContainer: {
    flex: 1,
    justifyContent: 'center',
    alignItems: 'center',
  },
  loadingText: {
    fontSize: 16,
    color: '#9ca3af',
    marginTop: 12,
  },
  messagesList: {
    flex: 1,
  },
  messagesContent: {
    paddingHorizontal: 16,
    paddingTop: 16,
    paddingBottom: 8,
  },
  messageContainer: {
    marginBottom: 16,
  },
  twoColumnLayout: {
    flexDirection: 'row',
    alignItems: 'flex-start',
    marginBottom: 4,
  },
  userMessageContainer: {
    backgroundColor: 'transparent',
  },
  contentColumn: {
    flex: 1,
    paddingLeft: 8,
  },
  userContentColumn: {
    paddingLeft: 0,
  },
  userMessage: {
    alignItems: 'flex-end',
  },
  assistantMessage: {
    alignItems: 'flex-start',
  },
  messageBubble: {
    maxWidth: '80%',
    paddingHorizontal: 16,
    paddingVertical: 12,
    borderRadius: 16,
  },
  userBubble: {
    backgroundColor: '#ffffff',
  },
  assistantBubble: {
    backgroundColor: '#2a2a2a',
  },
  userMessageRow: {
    alignItems: 'flex-end',
    marginBottom: 2,
    minHeight: 0,
    flexShrink: 1,
  },
  userMessageBubble: {
    backgroundColor: '#2563eb',
    borderRadius: 18,
    paddingHorizontal: 16,
    paddingVertical: 10,
    maxWidth: '80%',
    alignSelf: 'flex-end',
    shadowColor: '#2563eb',
    shadowOffset: { width: 0, height: 2 },
    shadowOpacity: 0.3,
    shadowRadius: 4,
    elevation: 3,
    flexShrink: 1,
    minHeight: 0,
    maxHeight: 400,
  },
  messageText: {
    fontSize: 16,
    lineHeight: 22,
  },
  userText: {
    color: '#0a0a0a',
  },
  userMessageText: {
    color: '#ffffff',
    fontSize: 15,
    lineHeight: 20,
    fontWeight: '400',
    flexShrink: 1,
    textAlign: 'left',
  },
  assistantText: {
    color: '#ffffff',
  },
  streamingContainer: {
    flexDirection: 'row',
    alignItems: 'center',
  },
  streamingText: {
    marginLeft: 8,
    fontStyle: 'italic',
    opacity: 0.8,
  },
  inputContainer: {
    flexDirection: 'row',
    alignItems: 'flex-end',
    paddingHorizontal: 12,
    paddingTop: 8,
    paddingBottom: 8,
    borderTopWidth: 1,
    borderTopColor: '#2a2a2a',
    backgroundColor: '#0a0a0a',
  },
  textInput: {
    flex: 1,
    backgroundColor: '#1a1a1a',
    borderRadius: 20,
    paddingHorizontal: 12,
    paddingVertical: 8,
    marginRight: 8,
    color: '#ffffff',
    fontSize: 16,
    maxHeight: 100,
  },
  sendButton: {
    backgroundColor: '#ffffff',
    width: 36,
    height: 36,
    borderRadius: 18,
    justifyContent: 'center',
    alignItems: 'center',
  },
  sendButtonDisabled: {
    backgroundColor: '#4a4a4a',
  },
  timestampContainer: {
    flexDirection: 'row',
    justifyContent: 'flex-end',
    marginTop: 4,
    marginBottom: 8,
    marginRight: 8,
  },
  errorContainer: {
    backgroundColor: '#2a1a1a',
    borderWidth: 1,
    borderColor: '#ef4444',
    borderRadius: 8,
    padding: 12,
  },
  errorHeader: {
    flexDirection: 'row',
    alignItems: 'center',
    marginBottom: 6,
  },
  errorTitle: {
    color: '#ef4444',
    fontSize: 14,
    fontWeight: '600',
    marginLeft: 6,
  },
  errorMessage: {
    color: '#fca5a5',
    fontSize: 14,
    lineHeight: 20,
  },
  sessionErrorBanner: {
    backgroundColor: '#2a1a1a',
    borderWidth: 1,
    borderColor: '#ef4444',
    borderRadius: 8,
    padding: 12,
    margin: 16,
    flexDirection: 'row',
    alignItems: 'center',
  },
  sessionErrorContent: {
    flex: 1,
    marginLeft: 8,
  },
  sessionErrorTitle: {
    color: '#ef4444',
    fontSize: 14,
    fontWeight: '600',
    marginBottom: 2,
  },
  sessionErrorText: {
    color: '#fca5a5',
    fontSize: 13,
  },
  sessionErrorDismiss: {
    marginLeft: 12,
    padding: 4,
  },
  tokenInfoContainer: {
    marginTop: 4,
    paddingTop: 4,
    borderTopWidth: 1,
    borderTopColor: '#2a2a2a',
  },
  tokenInfoRow: {
    flexDirection: 'row',
    marginRight: 16,
    marginBottom: 4,
  },
  tokenInfoLabel: {
    fontSize: 12,
    color: '#9ca3af',
    marginRight: 4,
  },
  tokenInfoValue: {
    fontSize: 12,
    color: '#9ca3af',
    fontWeight: '400',
  },
  tokenInfoInline: {
    marginLeft: 'auto',
    paddingLeft: 8,
  },
  generatingContainer: {
    flexDirection: 'row',
    alignItems: 'center',
    backgroundColor: 'rgba(245, 158, 11, 0.1)',
    paddingHorizontal: 8,
    paddingVertical: 3,
    borderRadius: 6,
    marginLeft: 8,
  },
  generatingSpinner: {
    marginRight: 4,
  },
  generatingText: {
    fontSize: 11,
    color: '#f59e0b',
    fontWeight: '500',
  },
  interruptButton: {
    backgroundColor: '#dc2626',
    width: 36,
    height: 36,
    borderRadius: 18,
    justifyContent: 'center',
    alignItems: 'center',
    marginRight: 8,
  },
  interruptButtonText: {
    fontSize: 11,
    color: '#ffffff',
    fontWeight: '600',
  },
  queuedMessageContainer: {
    flexDirection: 'row',
    alignItems: 'center',
  },
  queuedSpinner: {
    marginRight: 8,
  },
   queuedMessageText: {
     color: '#9ca3af',
     fontSize: 16,
     lineHeight: 22,
     fontStyle: 'italic',
   },
   newMessagesIndicator: {
     position: 'absolute',
     bottom: 100,
     right: 20,
     backgroundColor: '#f59e0b',
     flexDirection: 'row',
     alignItems: 'center',
     paddingHorizontal: 12,
     paddingVertical: 8,
     borderRadius: 20,
     shadowColor: '#000',
     shadowOffset: { width: 0, height: 2 },
     shadowOpacity: 0.25,
     shadowRadius: 4,
     elevation: 5,
   },
<<<<<<< HEAD
    newMessagesText: {
      color: '#ffffff',
      fontSize: 12,
      fontWeight: '600',
      marginLeft: 4,
    },
    // User file attachment styles
    userFileContainer: {
      backgroundColor: '#2563eb',
      borderRadius: 12,
      padding: 12,
      maxWidth: '80%',
      alignSelf: 'flex-end',
      shadowColor: '#2563eb',
      shadowOffset: { width: 0, height: 2 },
      shadowOpacity: 0.3,
      shadowRadius: 4,
      elevation: 3,
    },
    userFileHeader: {
      flexDirection: 'row',
      alignItems: 'center',
      marginBottom: 8,
    },
    userFileIcon: {
      fontSize: 16,
      marginRight: 8,
    },
    userFileName: {
      color: '#ffffff',
      fontSize: 14,
      fontWeight: '500',
      flex: 1,
    },
    userImagePreview: {
      width: 200,
      height: 150,
      borderRadius: 8,
      backgroundColor: 'rgba(255, 255, 255, 0.1)',
    },
  });
=======
   newMessagesText: {
     color: '#ffffff',
     fontSize: 12,
     fontWeight: '600',
     marginLeft: 4,
   },
 });
>>>>>>> 5c98f82b
<|MERGE_RESOLUTION|>--- conflicted
+++ resolved
@@ -1328,54 +1328,44 @@
      shadowRadius: 4,
      elevation: 5,
    },
-<<<<<<< HEAD
-    newMessagesText: {
-      color: '#ffffff',
-      fontSize: 12,
-      fontWeight: '600',
-      marginLeft: 4,
-    },
-    // User file attachment styles
-    userFileContainer: {
-      backgroundColor: '#2563eb',
-      borderRadius: 12,
-      padding: 12,
-      maxWidth: '80%',
-      alignSelf: 'flex-end',
-      shadowColor: '#2563eb',
-      shadowOffset: { width: 0, height: 2 },
-      shadowOpacity: 0.3,
-      shadowRadius: 4,
-      elevation: 3,
-    },
-    userFileHeader: {
-      flexDirection: 'row',
-      alignItems: 'center',
-      marginBottom: 8,
-    },
-    userFileIcon: {
-      fontSize: 16,
-      marginRight: 8,
-    },
-    userFileName: {
-      color: '#ffffff',
-      fontSize: 14,
-      fontWeight: '500',
-      flex: 1,
-    },
-    userImagePreview: {
-      width: 200,
-      height: 150,
-      borderRadius: 8,
-      backgroundColor: 'rgba(255, 255, 255, 0.1)',
-    },
-  });
-=======
    newMessagesText: {
      color: '#ffffff',
      fontSize: 12,
      fontWeight: '600',
      marginLeft: 4,
    },
- });
->>>>>>> 5c98f82b
+   // User file attachment styles
+   userFileContainer: {
+     backgroundColor: '#2563eb',
+     borderRadius: 12,
+     padding: 12,
+     maxWidth: '80%',
+     alignSelf: 'flex-end',
+     shadowColor: '#2563eb',
+     shadowOffset: { width: 0, height: 2 },
+     shadowOpacity: 0.3,
+     shadowRadius: 4,
+     elevation: 3,
+   },
+   userFileHeader: {
+     flexDirection: 'row',
+     alignItems: 'center',
+     marginBottom: 8,
+   },
+   userFileIcon: {
+     fontSize: 16,
+     marginRight: 8,
+   },
+   userFileName: {
+     color: '#ffffff',
+     fontSize: 14,
+     fontWeight: '500',
+     flex: 1,
+   },
+   userImagePreview: {
+     width: 200,
+     height: 150,
+     borderRadius: 8,
+     backgroundColor: 'rgba(255, 255, 255, 0.1)',
+   },
+ });